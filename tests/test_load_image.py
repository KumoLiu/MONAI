# Copyright (c) MONAI Consortium
# Licensed under the Apache License, Version 2.0 (the "License");
# you may not use this file except in compliance with the License.
# You may obtain a copy of the License at
#     http://www.apache.org/licenses/LICENSE-2.0
# Unless required by applicable law or agreed to in writing, software
# distributed under the License is distributed on an "AS IS" BASIS,
# WITHOUT WARRANTIES OR CONDITIONS OF ANY KIND, either express or implied.
# See the License for the specific language governing permissions and
# limitations under the License.

import os
import shutil
import tempfile
import unittest
from pathlib import Path

import itk
import nibabel as nib
import numpy as np
import torch
from parameterized import parameterized
from PIL import Image

<<<<<<< HEAD
from monai.data import ITKReader, NibabelReader
from monai.data.meta_obj import set_track_meta
from monai.data.meta_tensor import MetaTensor
=======
from monai.data import ITKReader, NibabelReader, PydicomReader
>>>>>>> ff9ff55d
from monai.transforms import LoadImage
from tests.utils import assert_allclose


class _MiniReader:
    """a test case customised reader"""

    def __init__(self, is_compatible=False):
        self.is_compatible = is_compatible

    def verify_suffix(self, _name):
        return self.is_compatible

    def read(self, name):
        return name

    def get_data(self, _obj):
        return np.zeros((1, 1, 1)), {"name": "my test"}


TEST_CASE_1 = [{}, ["test_image.nii.gz"], (128, 128, 128)]

TEST_CASE_2 = [{}, ["test_image.nii.gz"], (128, 128, 128)]

TEST_CASE_3 = [{}, ["test_image.nii.gz", "test_image2.nii.gz", "test_image3.nii.gz"], (3, 128, 128, 128)]

TEST_CASE_3_1 = [  # .mgz format
    {"reader": "nibabelreader"},
    ["test_image.mgz", "test_image2.mgz", "test_image3.mgz"],
    (3, 128, 128, 128),
]

TEST_CASE_4 = [{}, ["test_image.nii.gz", "test_image2.nii.gz", "test_image3.nii.gz"], (3, 128, 128, 128)]

TEST_CASE_4_1 = [  # additional parameter
    {"mmap": False},
    ["test_image.nii.gz", "test_image2.nii.gz", "test_image3.nii.gz"],
    (3, 128, 128, 128),
]

TEST_CASE_5 = [{"reader": NibabelReader(mmap=False)}, ["test_image.nii.gz"], (128, 128, 128)]

TEST_CASE_6 = [{"reader": ITKReader()}, ["test_image.nii.gz"], (128, 128, 128)]

TEST_CASE_7 = [{"reader": ITKReader()}, ["test_image.nii.gz"], (128, 128, 128)]

TEST_CASE_8 = [
    {"reader": ITKReader()},
    ["test_image.nii.gz", "test_image2.nii.gz", "test_image3.nii.gz"],
    (3, 128, 128, 128),
]

TEST_CASE_8_1 = [
    {"reader": ITKReader(channel_dim=0)},
    ["test_image.nii.gz", "test_image2.nii.gz", "test_image3.nii.gz"],
    (384, 128, 128),
]


TEST_CASE_9 = [
    {"reader": ITKReader()},
    ["test_image.nii.gz", "test_image2.nii.gz", "test_image3.nii.gz"],
    (3, 128, 128, 128),
]

TEST_CASE_10 = [{"reader": ITKReader(pixel_type=itk.UC)}, "tests/testing_data/CT_DICOM", (16, 16, 4), (16, 16, 4)]

TEST_CASE_11 = [{"reader": "ITKReader", "pixel_type": itk.UC}, "tests/testing_data/CT_DICOM", (16, 16, 4), (16, 16, 4)]

TEST_CASE_12 = [
    {"reader": "ITKReader", "pixel_type": itk.UC, "reverse_indexing": True},
    "tests/testing_data/CT_DICOM",
    (16, 16, 4),
    (4, 16, 16),
]

TEST_CASE_13 = [{"reader": "nibabelreader", "channel_dim": 0}, "test_image.nii.gz", (3, 128, 128, 128)]

TEST_CASE_14 = [
    {"reader": "nibabelreader", "channel_dim": -1, "ensure_channel_first": True},
    "test_image.nii.gz",
    (128, 128, 128, 3),
]

TEST_CASE_15 = [{"reader": "nibabelreader", "channel_dim": 2}, "test_image.nii.gz", (128, 128, 3, 128)]

TEST_CASE_16 = [{"reader": "itkreader", "channel_dim": 0}, "test_image.nii.gz", (3, 128, 128, 128)]

TEST_CASE_17 = [{"reader": "monai.data.ITKReader", "channel_dim": -1}, "test_image.nii.gz", (128, 128, 128, 3)]

TEST_CASE_18 = [
    {"reader": "ITKReader", "channel_dim": 2, "ensure_channel_first": True},
    "test_image.nii.gz",
    (128, 128, 3, 128),
]

# test same dicom data with PydicomReader
TEST_CASE_19 = [
    {"image_only": False, "reader": PydicomReader()},
    "tests/testing_data/CT_DICOM",
    (16, 16, 4),
    (16, 16, 4),
]

TEST_CASE_20 = [
    {"image_only": False, "reader": "PydicomReader", "ensure_channel_first": True},
    "tests/testing_data/CT_DICOM",
    (16, 16, 4),
    (1, 16, 16, 4),
]

TEST_CASE_21 = [
    {"image_only": False, "reader": "PydicomReader", "affine_lps_to_ras": True, "defer_size": "2 MB"},
    "tests/testing_data/CT_DICOM",
    (16, 16, 4),
    (16, 16, 4),
]

# test reader consistency between PydicomReader and ITKReader on dicom data
TEST_CASE_22 = ["tests/testing_data/CT_DICOM"]


TESTS_META = []
for track_meta in (False, True):
    TESTS_META.append([{}, (128, 128, 128), track_meta])
    TESTS_META.append([{"reader": "ITKReader", "fallback_only": False}, (128, 128, 128), track_meta])


class TestLoadImage(unittest.TestCase):
    @parameterized.expand(
        [TEST_CASE_1, TEST_CASE_2, TEST_CASE_3, TEST_CASE_3_1, TEST_CASE_4, TEST_CASE_4_1, TEST_CASE_5]
    )
    def test_nibabel_reader(self, input_param, filenames, expected_shape):
        test_image = np.random.rand(128, 128, 128)
        with tempfile.TemporaryDirectory() as tempdir:
            for i, name in enumerate(filenames):
                filenames[i] = os.path.join(tempdir, name)
                nib.save(nib.Nifti1Image(test_image, np.eye(4)), filenames[i])
            result = LoadImage(**input_param)(filenames)
            ext = "".join(Path(name).suffixes)
            self.assertEqual(result.meta["filename_or_obj"], os.path.join(tempdir, "test_image" + ext))
            assert_allclose(result.affine, torch.eye(4))
            self.assertTupleEqual(result.shape, expected_shape)

    @parameterized.expand([TEST_CASE_6, TEST_CASE_7, TEST_CASE_8, TEST_CASE_8_1, TEST_CASE_9])
    def test_itk_reader(self, input_param, filenames, expected_shape):
        test_image = np.random.rand(128, 128, 128)
        with tempfile.TemporaryDirectory() as tempdir:
            for i, name in enumerate(filenames):
                filenames[i] = os.path.join(tempdir, name)
                itk_np_view = itk.image_view_from_array(test_image)
                itk.imwrite(itk_np_view, filenames[i])
            result = LoadImage(**input_param)(filenames)
            self.assertEqual(result.meta["filename_or_obj"], os.path.join(tempdir, "test_image.nii.gz"))
            diag = torch.as_tensor(np.diag([-1, -1, 1, 1]))
            np.testing.assert_allclose(result.affine, diag)
            self.assertTupleEqual(result.shape, expected_shape)

    @parameterized.expand([TEST_CASE_10, TEST_CASE_11, TEST_CASE_12, TEST_CASE_19, TEST_CASE_20, TEST_CASE_21])
    def test_itk_dicom_series_reader(self, input_param, filenames, expected_shape, expected_np_shape):
        result = LoadImage(**input_param)(filenames)
        self.assertEqual(result.meta["filename_or_obj"], f"{Path(filenames)}")
        assert_allclose(
            result.affine,
            torch.tensor(
                [
                    [-0.488281, 0.0, 0.0, 125.0],
                    [0.0, -0.488281, 0.0, 128.100006],
                    [0.0, 0.0, 68.33333333, -99.480003],
                    [0.0, 0.0, 0.0, 1.0],
                ]
            ),
        )
        self.assertTupleEqual(result.shape, expected_np_shape)

    def test_itk_reader_multichannel(self):
        test_image = np.random.randint(0, 256, size=(256, 224, 3)).astype("uint8")
        with tempfile.TemporaryDirectory() as tempdir:
            filename = os.path.join(tempdir, "test_image.png")
            itk_np_view = itk.image_view_from_array(test_image, is_vector=True)
            itk.imwrite(itk_np_view, filename)
            for flag in (False, True):
                result = LoadImage(reader=ITKReader(reverse_indexing=flag))(Path(filename))
                test_image = test_image.transpose(1, 0, 2)
                np.testing.assert_allclose(result[:, :, 0], test_image[:, :, 0])
                np.testing.assert_allclose(result[:, :, 1], test_image[:, :, 1])
                np.testing.assert_allclose(result[:, :, 2], test_image[:, :, 2])

    @parameterized.expand([TEST_CASE_22])
    def test_dicom_reader_consistency(self, filenames):
        itk_param = {"reader": "ITKReader"}
        pydicom_param = {"reader": "PydicomReader"}
        for affine_flag in [True, False]:
            itk_param["affine_lps_to_ras"] = affine_flag
            pydicom_param["affine_lps_to_ras"] = affine_flag
            itk_result, itk_header = LoadImage(**itk_param)(filenames)
            pydicom_result, pydicom_header = LoadImage(**pydicom_param)(filenames)
            np.testing.assert_allclose(pydicom_result, itk_result)
            np.testing.assert_allclose(itk_header["affine"], pydicom_header["affine"])

    def test_load_nifti_multichannel(self):
        test_image = np.random.randint(0, 256, size=(31, 64, 16, 2)).astype(np.float32)
        with tempfile.TemporaryDirectory() as tempdir:
            filename = os.path.join(tempdir, "test_image.nii.gz")
            itk_np_view = itk.image_view_from_array(test_image, is_vector=True)
            itk.imwrite(itk_np_view, filename)

            itk_img = LoadImage(reader=ITKReader())(Path(filename))
            self.assertTupleEqual(tuple(itk_img.shape), (16, 64, 31, 2))

            nib_image = LoadImage(reader=NibabelReader(squeeze_non_spatial_dims=True))(Path(filename))
            self.assertTupleEqual(tuple(nib_image.shape), (16, 64, 31, 2))

            np.testing.assert_allclose(itk_img, nib_image, atol=1e-3, rtol=1e-3)

    def test_load_png(self):
        spatial_size = (256, 224)
        test_image = np.random.randint(0, 256, size=spatial_size)
        with tempfile.TemporaryDirectory() as tempdir:
            filename = os.path.join(tempdir, "test_image.png")
            Image.fromarray(test_image.astype("uint8")).save(filename)
            result = LoadImage()(filename)
            self.assertTupleEqual(result.shape, spatial_size[::-1])
            np.testing.assert_allclose(result.T, test_image)

    def test_register(self):
        spatial_size = (32, 64, 128)
        test_image = np.random.rand(*spatial_size)
        with tempfile.TemporaryDirectory() as tempdir:
            filename = os.path.join(tempdir, "test_image.nii.gz")
            itk_np_view = itk.image_view_from_array(test_image)
            itk.imwrite(itk_np_view, filename)

            loader = LoadImage()
            loader.register(ITKReader())
            result = loader(filename)
            self.assertTupleEqual(result.shape, spatial_size[::-1])

    def test_kwargs(self):
        spatial_size = (32, 64, 128)
        test_image = np.random.rand(*spatial_size)
        with tempfile.TemporaryDirectory() as tempdir:
            filename = os.path.join(tempdir, "test_image.nii.gz")
            itk_np_view = itk.image_view_from_array(test_image)
            itk.imwrite(itk_np_view, filename)

            loader = LoadImage()
            reader = ITKReader(fallback_only=False)
            loader.register(reader)
            result = loader(filename)

            reader = ITKReader()
            img = reader.read(filename, fallback_only=False)
            result_raw = reader.get_data(img)
            result_raw = MetaTensor.ensure_torch_and_prune_meta(*result_raw)
            self.assertTupleEqual(result.shape, result_raw.shape)

    def test_my_reader(self):
        """test customised readers"""
        out = LoadImage(reader=_MiniReader, is_compatible=True)("test")
        self.assertEqual(out.meta["name"], "my test")
        out = LoadImage(reader=_MiniReader, is_compatible=False)("test")
        self.assertEqual(out.meta["name"], "my test")
        for item in (_MiniReader, _MiniReader(is_compatible=False)):
            out = LoadImage(reader=item)("test")
            self.assertEqual(out.meta["name"], "my test")
        out = LoadImage()("test", reader=_MiniReader(is_compatible=False))
        self.assertEqual(out.meta["name"], "my test")

    def test_itk_meta(self):
        """test metadata from a directory"""
        out = LoadImage(reader="ITKReader", pixel_type=itk.UC, series_meta=True)("tests/testing_data/CT_DICOM")
        idx = "0008|103e"
        label = itk.GDCMImageIO.GetLabelFromTag(idx, "")[1]
        val = out.meta[idx]
        expected = "Series Description=Routine Brain "
        self.assertEqual(f"{label}={val}", expected)

    @parameterized.expand([TEST_CASE_13, TEST_CASE_14, TEST_CASE_15, TEST_CASE_16, TEST_CASE_17, TEST_CASE_18])
    def test_channel_dim(self, input_param, filename, expected_shape):
        test_image = np.random.rand(*expected_shape)
        with tempfile.TemporaryDirectory() as tempdir:
            filename = os.path.join(tempdir, filename)
            nib.save(nib.Nifti1Image(test_image, np.eye(4)), filename)
            result = LoadImage(**input_param)(filename)

        self.assertTupleEqual(
            result.shape, (3, 128, 128, 128) if input_param.get("ensure_channel_first", False) else expected_shape
        )
        self.assertEqual(result.meta["original_channel_dim"], input_param["channel_dim"])


class TestLoadImageMeta(unittest.TestCase):
    @classmethod
    def setUpClass(cls):
        super(__class__, cls).setUpClass()
        cls.tmpdir = tempfile.mkdtemp()
        test_image = nib.Nifti1Image(np.random.rand(128, 128, 128), np.eye(4))
        nib.save(test_image, os.path.join(cls.tmpdir, "im.nii.gz"))
        cls.test_data = os.path.join(cls.tmpdir, "im.nii.gz")

    @classmethod
    def tearDownClass(cls):
        shutil.rmtree(cls.tmpdir)
        super(__class__, cls).tearDownClass()

    @parameterized.expand(TESTS_META)
    def test_correct(self, input_param, expected_shape, track_meta):
        set_track_meta(track_meta)
        r = LoadImage(**input_param)(self.test_data)
        self.assertTupleEqual(r.shape, expected_shape)
        if track_meta:
            self.assertIsInstance(r, MetaTensor)
            self.assertTrue(hasattr(r, "affine"))
            self.assertIsInstance(r.affine, torch.Tensor)
        else:
            self.assertIsInstance(r, torch.Tensor)
            self.assertNotIsInstance(r, MetaTensor)
            self.assertFalse(hasattr(r, "affine"))


if __name__ == "__main__":
    unittest.main()<|MERGE_RESOLUTION|>--- conflicted
+++ resolved
@@ -22,13 +22,9 @@
 from parameterized import parameterized
 from PIL import Image
 
-<<<<<<< HEAD
-from monai.data import ITKReader, NibabelReader
+from monai.data import ITKReader, NibabelReader, PydicomReader
 from monai.data.meta_obj import set_track_meta
 from monai.data.meta_tensor import MetaTensor
-=======
-from monai.data import ITKReader, NibabelReader, PydicomReader
->>>>>>> ff9ff55d
 from monai.transforms import LoadImage
 from tests.utils import assert_allclose
 
@@ -224,10 +220,10 @@
         for affine_flag in [True, False]:
             itk_param["affine_lps_to_ras"] = affine_flag
             pydicom_param["affine_lps_to_ras"] = affine_flag
-            itk_result, itk_header = LoadImage(**itk_param)(filenames)
-            pydicom_result, pydicom_header = LoadImage(**pydicom_param)(filenames)
+            itk_result = LoadImage(**itk_param)(filenames)
+            pydicom_result = LoadImage(**pydicom_param)(filenames)
             np.testing.assert_allclose(pydicom_result, itk_result)
-            np.testing.assert_allclose(itk_header["affine"], pydicom_header["affine"])
+            np.testing.assert_allclose(pydicom_result.affine, itk_result.affine)
 
     def test_load_nifti_multichannel(self):
         test_image = np.random.randint(0, 256, size=(31, 64, 16, 2)).astype(np.float32)
