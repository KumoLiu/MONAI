name: crons

on:
  # schedule:
  #   - cron: "0 2 * * *"  # at 02:00 UTC
  # Allows you to run this workflow manually from the Actions tab
  workflow_dispatch:
  push:
    branches:
      - feature/MetaTensor

jobs:
  cron-gpu:
    if: github.repository == 'Project-MONAI/MONAI'
    container:
      image: nvcr.io/nvidia/pytorch:21.06-py3  # CUDA 11.3
      options: "--gpus all"
    runs-on: [self-hosted, linux, x64, common]
    strategy:
      matrix:
        pytorch-version: [1.7.1, 1.8.1, 1.9.1, 1.10.2, latest]
    steps:
    - uses: actions/checkout@v2
    - name: Install the dependencies
      run: |
        which python
        python -m pip install --upgrade pip wheel
        python -m pip uninstall -y torch torchvision
        if [ ${{ matrix.pytorch-version }} == "latest" ]; then
          python -m pip install torch torchvision --extra-index-url https://download.pytorch.org/whl/cu113
        elif [ ${{ matrix.pytorch-version }} == "1.7.1" ]; then
          python -m pip install torch==1.7.1 torchvision==0.8.2 --extra-index-url https://download.pytorch.org/whl/cu113
        elif [ ${{ matrix.pytorch-version }} == "1.8.1" ]; then
          python -m pip install torch==1.8.1 torchvision==0.9.1 --extra-index-url https://download.pytorch.org/whl/cu113
        elif [ ${{ matrix.pytorch-version }} == "1.9.1" ]; then
          python -m pip install torch==1.9.1 torchvision==0.10.1 --extra-index-url https://download.pytorch.org/whl/cu113
        elif [ ${{ matrix.pytorch-version }} == "1.10.2" ]; then
          python -m pip install torch==1.10.2 torchvision==0.11.3 --extra-index-url https://download.pytorch.org/whl/cu113
        fi
        python -m pip install -r requirements-dev.txt
        python -m pip list
    - name: Run tests report coverage
      run: |
        export LAUNCH_DELAY=$[ $RANDOM % 16 * 60 ]
        echo "Sleep $LAUNCH_DELAY"
        sleep $LAUNCH_DELAY
        nvidia-smi
        export CUDA_VISIBLE_DEVICES=$(python -m tests.utils)
        echo $CUDA_VISIBLE_DEVICES
        trap 'if pgrep python; then pkill python; fi;' ERR
        python -c $'import torch\na,b=torch.zeros(1,device="cuda:0"),torch.zeros(1,device="cuda:1");\nwhile True:print(a,b)' > /dev/null &
        python -c "import torch; print(torch.__version__); print('{} of GPUs available'.format(torch.cuda.device_count()))"
        python -c 'import torch; print(torch.rand(5, 3, device=torch.device("cuda:0")))'
        BUILD_MONAI=1 ./runtests.sh --build --coverage --unittests --disttests  # unit tests with coverage report
        BUILD_MONAI=1 ./runtests.sh --build --coverage --net  # integration tests with coverage report
        coverage xml
        if pgrep python; then pkill python; fi
    - name: Upload coverage
      uses: codecov/codecov-action@v1
      with:
        fail_ci_if_error: false
        file: ./coverage.xml

  cron-pt-image:
    if: github.repository == 'Project-MONAI/MONAI'
    strategy:
      matrix:
        container: ["pytorch:21.02", "pytorch:21.10", "pytorch:22.04"]  # 21.02, 21.10 for backward comp.
    container:
      image: nvcr.io/nvidia/${{ matrix.container }}-py3  # testing with the latest pytorch base image
      options: "--gpus all"
    runs-on: [self-hosted, linux, x64, common]
    steps:
    - uses: actions/checkout@v2
    - name: Install APT dependencies
      run: |
        apt-get update
        DEBIAN_FRONTEND="noninteractive" apt-get install -y libopenslide0
    - name: Install Python dependencies
      run: |
        which python
        python -m pip install --upgrade pip wheel
        python -m pip install -r requirements-dev.txt
        python -m pip list
    - name: Run tests report coverage
      run: |
        export LAUNCH_DELAY=$[ $RANDOM % 16 * 60 ]
        echo "Sleep $LAUNCH_DELAY"
        sleep $LAUNCH_DELAY
        nvidia-smi
        export CUDA_VISIBLE_DEVICES=$(python -m tests.utils)
        echo $CUDA_VISIBLE_DEVICES
        trap 'if pgrep python; then pkill python; fi;' ERR
        python -c $'import torch\na,b=torch.zeros(1,device="cuda:0"),torch.zeros(1,device="cuda:1");\nwhile True:print(a,b)' > /dev/null &
        python -c "import torch; print(torch.__version__); print('{} of GPUs available'.format(torch.cuda.device_count()))"
        python -c 'import torch; print(torch.rand(5, 3, device=torch.device("cuda:0")))'
        BUILD_MONAI=1 ./runtests.sh --build --coverage --unittests --disttests  # unit tests with coverage report
        BUILD_MONAI=1 ./runtests.sh --build --coverage --net  # integration tests with coverage report
        coverage xml
        if pgrep python; then pkill python; fi
    - name: Upload coverage
      uses: codecov/codecov-action@v1
      with:
        fail_ci_if_error: false
        file: ./coverage.xml

  cron-pip:
    # pip install monai[all] and use it to run unit tests
    if: github.repository == 'Project-MONAI/MONAI'
    strategy:
      matrix:
        container: ["pytorch:21.02", "pytorch:21.10", "pytorch:22.04"]  # 21.02, 21.10 for backward comp.
    container:
      image: nvcr.io/nvidia/${{ matrix.container }}-py3  # testing with the latest pytorch base image
      options: "--gpus all"
    runs-on: [self-hosted, linux, x64, common]
    steps:
      - uses: actions/checkout@v2
        with:
          fetch-depth: 0
      - name: Install the dependencies
        run: |
          which python
          python -m pip install --upgrade pip wheel twine
          python -m pip list
      - name: Run tests report coverage
        run: |
          pip uninstall monai
          pip list | grep -iv monai
          git fetch --depth=1 origin +refs/tags/*:refs/tags/*
          root_dir=$PWD
          echo "$root_dir"
          set -e

          # build tar.gz and wheel
          bash runtests.sh --clean  # clear any existing dev temp files
          python -m pip uninstall -y torch torchvision
          python setup.py check -m -s
          python setup.py sdist bdist_wheel
          python -m twine check dist/*

          # move packages to a temp dir
          tmp_dir=$(mktemp -d)
          cp dist/monai* "$tmp_dir"
          rm -r build dist monai.egg-info
          cd "$tmp_dir"
          ls -al

          # install from tar.gz
          name=$(ls *.tar.gz | head -n1)
          echo $name
          python -m pip install $name[all]
          python -c 'import monai; monai.config.print_config()' 2>&1 | grep -iv "unknown"
          python -c 'import monai; print(monai.__file__)'

          # run tests
          cp $root_dir/requirements*.txt "$tmp_dir"
          cp -r $root_dir/tests "$tmp_dir"
          pwd
          ls -al

          export LAUNCH_DELAY=$[ $RANDOM % 16 * 60 ]
          echo "Sleep $LAUNCH_DELAY"
          sleep $LAUNCH_DELAY
          nvidia-smi
          export CUDA_VISIBLE_DEVICES=$(python -m tests.utils)
          echo $CUDA_VISIBLE_DEVICES
          trap 'if pgrep python; then pkill python; fi;' ERR
          python -c $'import torch\na,b=torch.zeros(1,device="cuda:0"),torch.zeros(1,device="cuda:1");\nwhile True:print(a,b)' > /dev/null &
          python -c "import torch; print(torch.__version__); print('{} of GPUs available'.format(torch.cuda.device_count()))"

          python -m pip install -r requirements-dev.txt
          PYTHONPATH="$tmp_dir":$PYTHONPATH BUILD_MONAI=1 python ./tests/runner.py -p 'test_((?!integration).)'  # unit tests
          if pgrep python; then pkill python; fi

  cron-docker:
    if: github.repository == 'Project-MONAI/MONAI'
    container:
      image: docker://projectmonai/monai:latest  # this might be slow and has the pull count limitations
      options: "--gpus all"
    runs-on: [self-hosted, linux, x64, common]
    steps:
    - name: Run tests report coverage
      # The docker image process has done the compilation.
      # BUILD_MONAI=1 is necessary for triggering the USE_COMPILED flag.
      run: |
        cd /opt/monai
        nvidia-smi
        export CUDA_VISIBLE_DEVICES=$(python -m tests.utils)
        echo $CUDA_VISIBLE_DEVICES
        trap 'if pgrep python; then pkill python; fi;' ERR
        python -c $'import torch\na,b=torch.zeros(1,device="cuda:0"),torch.zeros(1,device="cuda:1");\nwhile True:print(a,b)' > /dev/null &
        python -c "import torch; print(torch.__version__); print('{} of GPUs available'.format(torch.cuda.device_count()))"
        python -c 'import torch; print(torch.rand(5,3, device=torch.device("cuda:0")))'
        ngc --version
        BUILD_MONAI=1 ./runtests.sh --build --coverage --pytype --unittests --disttests  # unit tests with pytype checks, coverage report
        BUILD_MONAI=1 ./runtests.sh --build --coverage --net  # integration tests with coverage report
        coverage xml
        if pgrep python; then pkill python; fi
    - name: Upload coverage
      uses: codecov/codecov-action@v1
      with:
        fail_ci_if_error: false
        file: ./coverage.xml

  cron-tutorial-notebooks:
    if: github.repository == 'Project-MONAI/MONAI'
    needs: cron-gpu  # so that monai itself is verified first
    container:
      image: nvcr.io/nvidia/pytorch:22.04-py3  # testing with the latest pytorch base image
      options: "--gpus all --ipc=host"
    runs-on: [self-hosted, linux, x64, common]
    steps:
    - uses: actions/checkout@v2
    - name: Install MONAI
      id: monai-install
      run: |
        which python
        python -m pip install --upgrade pip wheel
        python -m pip install -r requirements-dev.txt
        BUILD_MONAI=1 python setup.py develop  # install monai
        nvidia-smi
        export CUDA_VISIBLE_DEVICES=$(python -m tests.utils)
        echo $CUDA_VISIBLE_DEVICES
        echo "::set-output name=devices::$CUDA_VISIBLE_DEVICES"
    - name: Checkout tutorials and install their requirements
      run: |
        cd /opt
<<<<<<< HEAD
        git clone --depth 1 --branch MetaTensor --single-branch https://github.com/Project-MONAI/tutorials.git  # latest commit of master branch
=======
        git clone --depth 1 --branch main --single-branch https://github.com/Project-MONAI/tutorials.git  # latest commit of main branch
>>>>>>> d7767cd3
        cd tutorials
        python -m pip install -r requirements.txt
    - name: Run tutorial notebooks
      timeout-minutes: 150
      run: |
        export CUDA_VISIBLE_DEVICES=${{ steps.monai-install.outputs.devices }}
        echo $CUDA_VISIBLE_DEVICES
        trap 'if pgrep python; then pkill python; fi;' ERR
        python -c $'import torch\na,b=torch.zeros(1,device="cuda:0"),torch.zeros(1,device="cuda:1");\nwhile True:print(a,b)' > /dev/null &
        cd /opt/tutorials
        python -c 'import monai; monai.config.print_debug_info()'
        $(pwd)/runner.sh
        python -c 'import monai; monai.config.print_debug_info()'
        if pgrep python; then pkill python; fi<|MERGE_RESOLUTION|>--- conflicted
+++ resolved
@@ -226,11 +226,7 @@
     - name: Checkout tutorials and install their requirements
       run: |
         cd /opt
-<<<<<<< HEAD
-        git clone --depth 1 --branch MetaTensor --single-branch https://github.com/Project-MONAI/tutorials.git  # latest commit of master branch
-=======
-        git clone --depth 1 --branch main --single-branch https://github.com/Project-MONAI/tutorials.git  # latest commit of main branch
->>>>>>> d7767cd3
+        git clone --depth 1 --branch MetaTensor --single-branch https://github.com/Project-MONAI/tutorials.git  # latest commit of main branch
         cd tutorials
         python -m pip install -r requirements.txt
     - name: Run tutorial notebooks
